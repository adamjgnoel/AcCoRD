
            The AcCoRD Simulator
            (Actor-based Communication via Reaction-Diffusion)

This document is the README for AcCoRD v0.4 (public beta, 2016-02-12)

TABLE OF CONTENTS
-----------------

1. INSTALLATION
2. LATEST VERSION
3. BASIC USAGE
4. DOCUMENTATION
5. KNOWN ISSUES
6. FUTURE FEATURES
7. LICENSING
8. CREDITS
9. CONTACT


1. INSTALLATION
---------------

Extract the AcCoRD directory where you want it to run. Keep the file structure as-is because AcCoRD
uses relative paths for simulation input and output.

There are two installation options:
1) (BASIC) Use pre-compiled binaries in the bin folder. Debug and optimized versions exist for Windows,
Debian/Ubuntu Linux, and RHEL/CentOS Linux. No further action is required before running the simulator, unless file permissions need to be modified (e.g., in Linux, type "chmod +x FILENAME" in a terminal to enable execution of FILENAME).

Windows binaries were compiled using GCC 4.8.1 on minGW and the C99 standard of C.
Debian/Ubuntu binaries were compiled using GCC 4.8.4 and the C99 standard of C.
RHEL/CentOS binaries were compiled using GCC 4.8.3 and the C99 standard of C.

2) (ADVANCED) Build from source. This is needed if you want to use different compilation
parameters. The src directory contains scripts for Windows, Debian/Ubuntu, and RHEL/CentOS builds (note that the linux build scripts are identical except for the binary filenames in order to distinguish between them). Run a script from
the command line while in the "src" directory and the binary will be placed in the "bin" directory. GCC and standard C libraries are required.
- build_accord_opt_win.bat builds the optimized Windows version with executable accord_win.exe
- build_accord_debug_win.bat builds the debug Windows version with executable accord_win_debug.exe
- build_accord_opt_dub builds the optimized Debian/Ubuntu version with executable accord_dub.out
- build_accord_debug_dub builds the debug Debian/Ubuntu version with executable accord_dub_debug.out
- build_accord_opt_rc builds the optimized RHEL/CentOS version with executable accord_rc.out
- build_accord_debug_rc builds the debug RHEL/CentOS version with executable accord_rc_debug.out

If using Windows, minGW is recommended for GCC http://www.mingw.org/

You may need to change the file permissions to execute the build script in Linux (e.g., chmod +x FILENAME).

Example calls for compiling the optimized version:
From Windows command line: build_accord_opt_win.bat
<<<<<<< HEAD
From shell in Debian/Ubuntu: ./build_accord_opt_dub
=======
From Ubuntu/Debian shell: ./build_accord_opt_dub
>>>>>>> 16f58690


2. LATEST VERSION
-----------------

AcCoRD v0.4 is a public "beta" build. It has the following features:
- 3D multi-scale hybrid reaction-diffusion
- Environment described as union of cubes and spheres. Cubes can be microscopic (track individual molecules) or mesoscopic (assume uniform molecule density throughout the cube). Spheres must be microscopic but can be infinite in size (i.e., unbounded environment).
- Chemical reactions of 0th, 1st, and 2nd order in mesoscopic regime. No 2nd order reactions permitted in microscopic regime (for now).
- Readable configuration and simulation output files. Configuration is described using the JSON interchange format
- Flexible placement of molecule sources and observers
- Molecule sources based on "Concentration Shift Keying" (CSK) modulation of independent symbols, with user-defined pulse widths and switches for stochastic or deterministic molecule release
- Molecule observers record number of specified types of molecules (and optionally their positions) over a subset of the simulation environment.
- Even in the microscopic regime, molecule creation and chemical reactions can occur on a time scale smaller than the microscopic time step.

A complete version history can be found in CHANGELOG.txt


3. BASIC USAGE
--------------

AcCoRD is run from the command line. You must be in one of the AcCoRD subdirectories in order for it to run properly, because of the use of static relative paths. The configuration file should be in the "config" subdirectory, and the "results" subdirectory should exist for the output to be created.

AcCoRD takes 2 additional (optional) arguments when called:
1) Configuration filename. Config file must be in the "config" folder. There are a number of sample configuration files provided to demonstrate AcCoRD functionality.
2) Seed value for random number generator (will override value specified in config file). You can read more about the meaning of the seed value in HOWTO_DEFINE_CONFIG.txt

If there are no additional arguments, then a default config file is used ("accord_config_sample.txt").
If there is one additional argument, then it must be the configuration filename.

Sample call from Windows command prompt:
..\bin\accord_win.exe myconfig.txt 2
Sample call from Linux shell while in the AcCoRD "bin" directory:
./accord myconfig.txt 2

To import simulation output as a structure in Maltab, use the accord_import function found in the matlab folder. The call is:
[data, config] = accord_import(FILENAME, SEEDRANGE)

where FILENAME is the output filename to load (not including the path; filename only), SEEDRANGE is a vector specifying the seed values to import (each seed value corresponds to one pair of output files), and "data" and "config" are output structures. You must be in the AcCoRD "matlab" subdirectory in order for this function to run properly, because of the use of static relative paths and other functions that are called by accord_import.

The accord_import function will also save the "data" and "config" structures to a MATLAB mat-file named CONFIG_NAME_out.mat in the "matlab" directory, where CONFIG_NAME is the name of the configuration file that was originally used to run the simulation.

The "config" structure will contain all of the parameters specified in the original configuration file, using a format similar to that in the configuration file.

The "data" structure will contain the data from both the output and output summary files. The names of the structure members are similar to those used in the output files themselves, so reading the structure should be straightforward.
Examples:
data.numRepeat -> total number of independent realizations (aggregated from all seed values).
data.activeID(i) -> index (in the global actor list) of the ith actor in the active actor list. The global list includes both active and passive actors in no particular order.
data.activeBits{i}(j,k) -> value of the kth bit sent by the ith active actor (indexed from the active actor list) in the jth simulation realization.
data.passiveRecordMolID{i}(j) -> index (in the global molecule list) of the the jth molecule being observed by the ith recorded passive actor.
data.passiveRecordCount{i}(j,k,l) -> number of molecules of the kth type observed by the ith recorded passive actor in the lth observation of the jth simulation realization.


4. DOCUMENTATION
----------------

The AcCorD simulator (Actor-based Communication via Reaction-Diffusion) is a simulation tool for molecular communication. It is a hybrid microscopic/mesoscopic simulator that functions as a generic solver of stochastic reaction-diffusion but which has been developed from the perspective of communications analysis. The focus is to efficiently generate the statistics of molecule observations at some location (i.e., at a receiver). If you are a communications researcher who is interested in studying molecular communication, then you are the intended audience, but anyone interested in the multi-scale simulation of reaction-diffusion systems should also find AcCoRD useful.

AcCoRD development began in October 2014 with the motivation to develop a reaction-diffusion simulation tool that would be suitable for the communications research community. The goal was to integrate recent advances in stochastic reaction-diffusion models. The overall design of AcCoRD is very much inspired by Smoldyn (http://www.smoldyn.org/), which is also a microscopic reaction-diffusion solver (and which, coincidentally, has also recently added mesoscopic regions). The key differences with Smoldyn relate to AcCoRD's communication focus. AcCoRD's intended use is to capture the dynamics of a communications system, i.e., with a transmitter and receiver. Transmitters are implemented as "active actors", which manually add molecules to the environment. Observations by receivers are recorded as "passive actors". The placement of actors is defined by the user, and the only information that AcCoRD saves is that related to actor behavior. Furthermore, simulations are designed to be run repeatedly (i.e., an arbitrary number of times, but could easily be tens to hundreds of thousands of times), so that accurate receiver statistics can be generated.

AcCoRD is developed in C in order to have precise control over memory management and access to very fast algorithms for random number generation, linked list operations, and related computational tasks. Some utilities have been written (and will be written) in MATLAB to facilitate post-processing.

The only general user documentation at this time is this readme and sample "fake" config and output files (they include comments so they are not valid JSON files and cannot be used as-is). The "fake" files are placed in the root AcCoRD folder and are called "HOWTO_DEFINE_CONFIG.txt", "HOWTO_READ_SUMMARY_OUTPUT.txt", and "HOWTO_READ_OUTPUT.txt". The config subdirectory also includes a number of sample valid configuration files for you to start running and experimenting with.

While a formal publication on the design of AcCoRD has not yet been written, the general motivation and some of the implementation ideas were presented in the following conference papers:
- A. Noel, K.C. Cheung, and R. Schober, On the Statistics of Reaction-Diffusion Simulations for Molecular Communication, in Proc. ACM NANOCOM 2015, Sep. 2015. DOI: http://dx.doi.org/10.1145/2800795.2800821
- A. Noel, K.C. Cheung, and R. Schober, Multi-Scale Stochastic Simulation for Diffusive Molecular Communication, in Proc. IEEE ICC 2015, pp. 2712--2718, Jun. 2015. DOI: http://dx.doi.org/10.1109/ICC.2015.7248471

Additional documentation will be prepared as AcCoRD nears general public release. Until that time, please contact the developer or consider following AcCoRD on github (https://github.com/adamjgnoel/accord) for the latest updates.


5. KNOWN ISSUES
---------------

- 2D environments cannot be created as 3D environments with one dimension having size zero
- Simplified algorithms are used to handle molecule placement when transitioning between mesoscopic and microscopic regions
- AcCoRD does not do an exhaustive check for the validity of input parameters. Parameters are checked individually for having valid values. For example, creating an environment with overlapping regions will most likely result in a hard crash.
- Chemical reactions in microscopic regions must be 0th or 1st order.
- There is an option to set whether actor is independent but the value is ignored since dependent actors have not yet been implemented
- There is an option to set whether active actor has a message of random bits but the value is ignored so that the bits are always random (though they can be set to all 1s or all 0s by setting probability to 1 or 0, respectively)
- Active actor modulation scheme is presented as a configuration option but the only current valid choice is "CSK" (concentration shift keying)
- The bit stream of active actors will always be written to the output file, independent of the setting of "Is Actor Activity Recorded?". This is because active actor emission is currently always random.
- Point sources are not accommodated
- 2 regions must share an outer face in order to be classified as neighbors, unless one region is the parent of the other. So, if a child region is up against a face of its parent, and that parent also has a parent but doesn't share the same face with its parent, then the parent's parent will not be recognized as a neighbor of the child. In such a case molecule transitions between the child and the grandparent are not possible.
- A child region is always assumed to be a neighbor of its parent, which is not strictly true but should not create a problem during a simulation
- microscopic molecules in a spherical region may go a very small distance beyond the region boundary, such that they are not believed to have left but will not be counted as inside the boundary when observed by a passive actor. This is due to numerical underflow and can be addressed for cases where a region is known to be fully inside the passive actor.
- A mesoscopic subvolume adjacent to a microscopic region needs that region to cover the entirety of every face that is adjacent to that region (i.e., part of the adjacent face should not also be adjacent to some other region). Otherwise the hybrid interface will not have proper transitions.
- Actors that act at the same time will do so in a random order (this is by design). So, if an active actor is adding molecules at the exact time that a passive actor is supposed to observe them, it is unknown a priori which will act first. It will depend on whichever is currently ranked higher in the timer heap. This could be modified in the future to rank the actors in the order they are defined in the event that their timer values are the same.


6. FUTURE FEATURES
------------------

Development of AcCoRD is active and on-going. Here is a list of planned end-user features in approximate order of priority:
- Add definition of surfaces placed around or within regions
- Add surface interactions/reactions (besides just reflections)
- Add actor definitions as union of regions instead of just a boundary
- Display warnings if user defines active actor parameters for a passive actor (or vice versa)
- Allow dependent actors, whose behavior depends on the observations of passive actors. This would allow implementation of more complex communication networks (e.g., relays)
- Add actors that track changes to molecule composition in their volumes
- Add 2nd order chemical reactions in microscopic regions
- Improve accuracy of transitions between microscopic and mesoscopic regions
- Improve detail of error messages so that they are more specific about where and how they occurred
- Write more MATLAB utility functions to perform common tasks with simulation output (e.g., plot average behavior, simulation statistics, bit error probabilities, and video of simulation progression)
- Add checks on configuration parameters after they are loaded but before simulation is initialized
- Specify different diffusion coefficients for different regions
- Use different microscopic time steps in different microscopic regions
- Add checks on subvolume size relative to diffusion coefficients
- Add "tau leaping" in mesoscopic regime to improve scalability
- Allow user to specify the bits of an active actor transmission sequence
- Add steady uniform flow


7. LICENSING
------------

Main AcCoRD files are copyright 2016 by Adam Noel under the "BSD Simplified" license. For full details of licensing, including use of third-party code, please see LICENSE.txt


8. CREDITS
----------

Testers: M. Halimeh and T. Schwering

Supervision and Support: Profs. K. C. Cheung, A. Hafid, D. Makrakis, and R. Schober.


9. CONTACT
----------

If you encounter bugs or other issues, or if you have suggestions for future features, then please contact the developer.

Github Repository: https://github.com/adamjgnoel/accord
Developed and maintained by Adam Noel (www.adamnoel.ca)
Email: adamjgnoel@gmail.com<|MERGE_RESOLUTION|>--- conflicted
+++ resolved
@@ -48,11 +48,7 @@
 
 Example calls for compiling the optimized version:
 From Windows command line: build_accord_opt_win.bat
-<<<<<<< HEAD
 From shell in Debian/Ubuntu: ./build_accord_opt_dub
-=======
-From Ubuntu/Debian shell: ./build_accord_opt_dub
->>>>>>> 16f58690
 
 
 2. LATEST VERSION
